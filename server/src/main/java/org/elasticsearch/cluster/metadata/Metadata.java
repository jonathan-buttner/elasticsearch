--- conflicted
+++ resolved
@@ -1434,11 +1434,7 @@
                     return this;
                 }
                 // if we put a new index metadata, increment its version
-<<<<<<< HEAD
-                indexMetadata = IndexMetadata.builder(indexMetadata).version(indexMetadata.getVersion() + 1).build();
-=======
                 indexMetadata = indexMetadata.withIncrementedVersion();
->>>>>>> 48d30637
                 previous = indices.put(name, indexMetadata);
             } else {
                 previous = indices.put(name, indexMetadata);
