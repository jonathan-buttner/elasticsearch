--- conflicted
+++ resolved
@@ -90,22 +90,11 @@
  */
 public class InternalClusterService extends AbstractLifecycleComponent<ClusterService> implements ClusterService {
 
-<<<<<<< HEAD
     public static final Setting<TimeValue> CLUSTER_SERVICE_SLOW_TASK_LOGGING_THRESHOLD_SETTING =
         Setting.positiveTimeSetting("cluster.service.slow_task_logging_threshold", TimeValue.timeValueSeconds(30),
             Property.Dynamic, Property.NodeScope);
-    public static final Setting<TimeValue> CLUSTER_SERVICE_RECONNECT_INTERVAL_SETTING =
-        Setting.positiveTimeSetting("cluster.service.reconnect_interval",  TimeValue.timeValueSeconds(10), Property.NodeScope);
 
     public static final String UPDATE_THREAD_NAME = "clusterService#updateTask";
-    public static final Setting<Long> NODE_ID_SEED_SETTING =
-            // don't use node.id.seed so it won't be seen as an attribute
-            Setting.longSetting("node_id.seed", 0L, Long.MIN_VALUE, Property.NodeScope);
-=======
-    public static final Setting<TimeValue> CLUSTER_SERVICE_SLOW_TASK_LOGGING_THRESHOLD_SETTING = Setting.positiveTimeSetting("cluster.service.slow_task_logging_threshold", TimeValue.timeValueSeconds(30), true, Setting.Scope.CLUSTER);
-
-    public static final String UPDATE_THREAD_NAME = "clusterService#updateTask";
->>>>>>> 625695a9
     private final ThreadPool threadPool;
 
     private BiConsumer<ClusterChangedEvent, Discovery.AckListener> clusterStatePublisher;
