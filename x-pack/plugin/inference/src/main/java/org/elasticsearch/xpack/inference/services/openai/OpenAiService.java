/*
 * Copyright Elasticsearch B.V. and/or licensed to Elasticsearch B.V. under one
 * or more contributor license agreements. Licensed under the Elastic License
 * 2.0; you may not use this file except in compliance with the Elastic License
 * 2.0.
 */

package org.elasticsearch.xpack.inference.services.openai;

import org.elasticsearch.ElasticsearchStatusException;
import org.elasticsearch.TransportVersion;
import org.elasticsearch.TransportVersions;
import org.elasticsearch.action.ActionListener;
import org.elasticsearch.common.util.LazyInitializable;
import org.elasticsearch.core.Nullable;
import org.elasticsearch.core.TimeValue;
import org.elasticsearch.inference.ChunkedInference;
import org.elasticsearch.inference.ChunkingSettings;
import org.elasticsearch.inference.InferenceServiceConfiguration;
import org.elasticsearch.inference.InferenceServiceResults;
import org.elasticsearch.inference.InputType;
import org.elasticsearch.inference.Model;
import org.elasticsearch.inference.ModelConfigurations;
import org.elasticsearch.inference.ModelSecrets;
import org.elasticsearch.inference.SettingsConfiguration;
import org.elasticsearch.inference.SimilarityMeasure;
import org.elasticsearch.inference.TaskType;
import org.elasticsearch.inference.configuration.SettingsConfigurationFieldType;
import org.elasticsearch.rest.RestStatus;
import org.elasticsearch.xpack.inference.UnifiedCompletionFeature;
import org.elasticsearch.xpack.inference.chunking.ChunkingSettingsBuilder;
import org.elasticsearch.xpack.inference.chunking.EmbeddingRequestChunker;
import org.elasticsearch.xpack.inference.external.action.SenderExecutableAction;
import org.elasticsearch.xpack.inference.external.action.openai.OpenAiActionCreator;
import org.elasticsearch.xpack.inference.external.http.sender.DocumentsOnlyInput;
import org.elasticsearch.xpack.inference.external.http.sender.HttpRequestSender;
import org.elasticsearch.xpack.inference.external.http.sender.InferenceInputs;
import org.elasticsearch.xpack.inference.external.http.sender.OpenAiUnifiedCompletionRequestManager;
import org.elasticsearch.xpack.inference.external.http.sender.UnifiedChatInput;
import org.elasticsearch.xpack.inference.services.ConfigurationParseContext;
import org.elasticsearch.xpack.inference.services.SenderService;
import org.elasticsearch.xpack.inference.services.ServiceComponents;
import org.elasticsearch.xpack.inference.services.ServiceUtils;
import org.elasticsearch.xpack.inference.services.openai.completion.OpenAiChatCompletionModel;
import org.elasticsearch.xpack.inference.services.openai.embeddings.OpenAiEmbeddingsModel;
import org.elasticsearch.xpack.inference.services.openai.embeddings.OpenAiEmbeddingsServiceSettings;
import org.elasticsearch.xpack.inference.services.settings.DefaultSecretSettings;
import org.elasticsearch.xpack.inference.services.settings.RateLimitSettings;
import org.elasticsearch.xpack.inference.services.validation.ModelValidatorBuilder;

import java.util.EnumSet;
import java.util.HashMap;
import java.util.List;
import java.util.Map;
import java.util.Set;

import static org.elasticsearch.xpack.inference.external.action.ActionUtils.constructFailedToSendRequestMessage;
import static org.elasticsearch.xpack.inference.external.action.openai.OpenAiActionCreator.COMPLETION_ERROR_PREFIX;
import static org.elasticsearch.xpack.inference.services.ServiceFields.MODEL_ID;
import static org.elasticsearch.xpack.inference.services.ServiceFields.URL;
import static org.elasticsearch.xpack.inference.services.ServiceUtils.createInvalidModelException;
import static org.elasticsearch.xpack.inference.services.ServiceUtils.removeFromMap;
import static org.elasticsearch.xpack.inference.services.ServiceUtils.removeFromMapOrDefaultEmpty;
import static org.elasticsearch.xpack.inference.services.ServiceUtils.removeFromMapOrThrowIfNull;
import static org.elasticsearch.xpack.inference.services.ServiceUtils.throwIfNotEmptyMap;
import static org.elasticsearch.xpack.inference.services.ServiceUtils.validateTaskType;
import static org.elasticsearch.xpack.inference.services.openai.OpenAiServiceFields.EMBEDDING_MAX_BATCH_SIZE;
import static org.elasticsearch.xpack.inference.services.openai.OpenAiServiceFields.ORGANIZATION;

public class OpenAiService extends SenderService {
    public static final String NAME = "openai";

<<<<<<< HEAD
    private static final EnumSet<TaskType> SUPPORTED_STREAMING_TASK_TYPES = EnumSet.of(TaskType.COMPLETION, TaskType.ANY);
    // This is a temporary field that is modified by the feature flag to include the CHAT_COMPLETION task type
    // once we remove the feature flag we should remove this field too
    private static final EnumSet<TaskType> SUPPORTED_TASK_TYPES = EnumSet.of(TaskType.TEXT_EMBEDDING, TaskType.COMPLETION);
    // This dictates which task types we have defined configurations for that are returned by the get services API
    private static final EnumSet<TaskType> SUPPORTED_TASK_TYPES_FOR_EXTERNAL_CONFIGURATION = EnumSet.of(
        TaskType.TEXT_EMBEDDING,
        TaskType.COMPLETION
    );

    static {
        if (UnifiedCompletionFeature.UNIFIED_COMPLETION_FEATURE_FLAG.isEnabled()) {
            SUPPORTED_STREAMING_TASK_TYPES.add(TaskType.CHAT_COMPLETION);
            SUPPORTED_TASK_TYPES.add(TaskType.CHAT_COMPLETION);
        }
    }
=======
    private static final String SERVICE_NAME = "OpenAI";
    private static final EnumSet<TaskType> supportedTaskTypes = EnumSet.of(TaskType.TEXT_EMBEDDING, TaskType.COMPLETION);
>>>>>>> 82b1f2a2

    public OpenAiService(HttpRequestSender.Factory factory, ServiceComponents serviceComponents) {
        super(factory, serviceComponents);
    }

    @Override
    public String name() {
        return NAME;
    }

    @Override
    public void parseRequestConfig(
        String inferenceEntityId,
        TaskType taskType,
        Map<String, Object> config,
        ActionListener<Model> parsedModelListener
    ) {
        try {
            Map<String, Object> serviceSettingsMap = removeFromMapOrThrowIfNull(config, ModelConfigurations.SERVICE_SETTINGS);
            Map<String, Object> taskSettingsMap = removeFromMapOrDefaultEmpty(config, ModelConfigurations.TASK_SETTINGS);

            ChunkingSettings chunkingSettings = null;
            if (TaskType.TEXT_EMBEDDING.equals(taskType)) {
                chunkingSettings = ChunkingSettingsBuilder.fromMap(
                    removeFromMapOrDefaultEmpty(config, ModelConfigurations.CHUNKING_SETTINGS)
                );
            }

            moveModelFromTaskToServiceSettings(taskSettingsMap, serviceSettingsMap);

            OpenAiModel model = createModel(
                inferenceEntityId,
                taskType,
                serviceSettingsMap,
                taskSettingsMap,
                chunkingSettings,
                serviceSettingsMap,
                ServiceUtils::unsupportedTaskTypeErrorMsg,
                ConfigurationParseContext.REQUEST
            );

            throwIfNotEmptyMap(config, NAME);
            throwIfNotEmptyMap(serviceSettingsMap, NAME);
            throwIfNotEmptyMap(taskSettingsMap, NAME);

            parsedModelListener.onResponse(model);
        } catch (Exception e) {
            parsedModelListener.onFailure(e);
        }
    }

    private static OpenAiModel createModelFromPersistent(
        String inferenceEntityId,
        TaskType taskType,
        Map<String, Object> serviceSettings,
        Map<String, Object> taskSettings,
        ChunkingSettings chunkingSettings,
        @Nullable Map<String, Object> secretSettings,
        ServiceUtils.ModelErrorMessageConstructor modelErrorMessageConstructor
    ) {
        return createModel(
            inferenceEntityId,
            taskType,
            serviceSettings,
            taskSettings,
            chunkingSettings,
            secretSettings,
            modelErrorMessageConstructor,
            ConfigurationParseContext.PERSISTENT
        );
    }

    private static OpenAiModel createModel(
        String inferenceEntityId,
        TaskType taskType,
        Map<String, Object> serviceSettings,
        Map<String, Object> taskSettings,
        ChunkingSettings chunkingSettings,
        @Nullable Map<String, Object> secretSettings,
        ServiceUtils.ModelErrorMessageConstructor modelErrorMessageConstructor,
        ConfigurationParseContext context
    ) {
        validateTaskType(inferenceEntityId, taskType, SUPPORTED_TASK_TYPES, NAME, modelErrorMessageConstructor);

        return switch (taskType) {
            case TEXT_EMBEDDING -> new OpenAiEmbeddingsModel(
                inferenceEntityId,
                taskType,
                NAME,
                serviceSettings,
                taskSettings,
                chunkingSettings,
                secretSettings,
                context
            );
            case COMPLETION, CHAT_COMPLETION -> new OpenAiChatCompletionModel(
                inferenceEntityId,
                taskType,
                NAME,
                serviceSettings,
                taskSettings,
                secretSettings,
                context
            );
            default -> throw new ElasticsearchStatusException(
                modelErrorMessageConstructor.createErrorMessage(inferenceEntityId, NAME, taskType),
                RestStatus.BAD_REQUEST
            );
        };
    }

    @Override
    public OpenAiModel parsePersistedConfigWithSecrets(
        String inferenceEntityId,
        TaskType taskType,
        Map<String, Object> config,
        Map<String, Object> secrets
    ) {
        Map<String, Object> serviceSettingsMap = removeFromMapOrThrowIfNull(config, ModelConfigurations.SERVICE_SETTINGS);
        Map<String, Object> taskSettingsMap = removeFromMapOrDefaultEmpty(config, ModelConfigurations.TASK_SETTINGS);
        Map<String, Object> secretSettingsMap = removeFromMapOrDefaultEmpty(secrets, ModelSecrets.SECRET_SETTINGS);

        ChunkingSettings chunkingSettings = null;
        if (TaskType.TEXT_EMBEDDING.equals(taskType)) {
            chunkingSettings = ChunkingSettingsBuilder.fromMap(removeFromMap(config, ModelConfigurations.CHUNKING_SETTINGS));
        }

        moveModelFromTaskToServiceSettings(taskSettingsMap, serviceSettingsMap);

        return createModelFromPersistent(
            inferenceEntityId,
            taskType,
            serviceSettingsMap,
            taskSettingsMap,
            chunkingSettings,
            secretSettingsMap,
            ServiceUtils::parsePersistedConfigErrorMsg
        );
    }

    @Override
    public OpenAiModel parsePersistedConfig(String inferenceEntityId, TaskType taskType, Map<String, Object> config) {
        Map<String, Object> serviceSettingsMap = removeFromMapOrThrowIfNull(config, ModelConfigurations.SERVICE_SETTINGS);
        Map<String, Object> taskSettingsMap = removeFromMapOrDefaultEmpty(config, ModelConfigurations.TASK_SETTINGS);

        ChunkingSettings chunkingSettings = null;
        if (TaskType.TEXT_EMBEDDING.equals(taskType)) {
            chunkingSettings = ChunkingSettingsBuilder.fromMap(removeFromMap(config, ModelConfigurations.CHUNKING_SETTINGS));
        }

        moveModelFromTaskToServiceSettings(taskSettingsMap, serviceSettingsMap);

        return createModelFromPersistent(
            inferenceEntityId,
            taskType,
            serviceSettingsMap,
            taskSettingsMap,
            chunkingSettings,
            null,
            ServiceUtils::parsePersistedConfigErrorMsg
        );
    }

    @Override
    public InferenceServiceConfiguration getConfiguration() {
        return Configuration.get();
    }

    @Override
    public EnumSet<TaskType> supportedTaskTypes() {
        return SUPPORTED_TASK_TYPES_FOR_EXTERNAL_CONFIGURATION;
    }

    @Override
    public void doInfer(
        Model model,
        InferenceInputs inputs,
        Map<String, Object> taskSettings,
        InputType inputType,
        TimeValue timeout,
        ActionListener<InferenceServiceResults> listener
    ) {
        if (model instanceof OpenAiModel == false) {
            listener.onFailure(createInvalidModelException(model));
            return;
        }

        OpenAiModel openAiModel = (OpenAiModel) model;
        var actionCreator = new OpenAiActionCreator(getSender(), getServiceComponents());

        var action = openAiModel.accept(actionCreator, taskSettings);
        action.execute(inputs, timeout, listener);
    }

    @Override
    public void doUnifiedCompletionInfer(
        Model model,
        UnifiedChatInput inputs,
        TimeValue timeout,
        ActionListener<InferenceServiceResults> listener
    ) {
        if (model instanceof OpenAiChatCompletionModel == false) {
            listener.onFailure(createInvalidModelException(model));
            return;
        }

        OpenAiChatCompletionModel openAiModel = (OpenAiChatCompletionModel) model;

        var overriddenModel = OpenAiChatCompletionModel.of(openAiModel, inputs.getRequest());
        var requestCreator = OpenAiUnifiedCompletionRequestManager.of(overriddenModel, getServiceComponents().threadPool());
        var errorMessage = constructFailedToSendRequestMessage(overriddenModel.getServiceSettings().uri(), COMPLETION_ERROR_PREFIX);
        var action = new SenderExecutableAction(getSender(), requestCreator, errorMessage);

        action.execute(inputs, timeout, listener);
    }

    @Override
    protected void doChunkedInfer(
        Model model,
        DocumentsOnlyInput inputs,
        Map<String, Object> taskSettings,
        InputType inputType,
        TimeValue timeout,
        ActionListener<List<ChunkedInference>> listener
    ) {
        if (model instanceof OpenAiModel == false) {
            listener.onFailure(createInvalidModelException(model));
            return;
        }

        OpenAiModel openAiModel = (OpenAiModel) model;
        var actionCreator = new OpenAiActionCreator(getSender(), getServiceComponents());

        List<EmbeddingRequestChunker.BatchRequestAndListener> batchedRequests = new EmbeddingRequestChunker(
            inputs.getInputs(),
            EMBEDDING_MAX_BATCH_SIZE,
            EmbeddingRequestChunker.EmbeddingType.FLOAT,
            openAiModel.getConfigurations().getChunkingSettings()
        ).batchRequestsWithListeners(listener);

        for (var request : batchedRequests) {
            var action = openAiModel.accept(actionCreator, taskSettings);
            action.execute(new DocumentsOnlyInput(request.batch().inputs()), timeout, request.listener());
        }
    }

    /**
     * For text embedding models get the embedding size and
     * update the service settings.
     *
     * @param model The new model
     * @param listener The listener
     */
    @Override
    public void checkModelConfig(Model model, ActionListener<Model> listener) {
        // TODO: Remove this function once all services have been updated to use the new model validators
        ModelValidatorBuilder.buildModelValidator(model.getTaskType()).validate(this, model, listener);
    }

    @Override
    public Model updateModelWithEmbeddingDetails(Model model, int embeddingSize) {
        if (model instanceof OpenAiEmbeddingsModel embeddingsModel) {
            var serviceSettings = embeddingsModel.getServiceSettings();
            var similarityFromModel = serviceSettings.similarity();
            var similarityToUse = similarityFromModel == null ? SimilarityMeasure.DOT_PRODUCT : similarityFromModel;

            var updatedServiceSettings = new OpenAiEmbeddingsServiceSettings(
                serviceSettings.modelId(),
                serviceSettings.uri(),
                serviceSettings.organizationId(),
                similarityToUse,
                embeddingSize,
                serviceSettings.maxInputTokens(),
                serviceSettings.dimensionsSetByUser(),
                serviceSettings.rateLimitSettings()
            );

            return new OpenAiEmbeddingsModel(embeddingsModel, updatedServiceSettings);
        } else {
            throw ServiceUtils.invalidModelTypeForUpdateModelWithEmbeddingDetails(model.getClass());
        }
    }

    @Override
    public TransportVersion getMinimalSupportedVersion() {
        return TransportVersions.V_8_15_0;
    }

    @Override
    public Set<TaskType> supportedStreamingTasks() {
        return SUPPORTED_STREAMING_TASK_TYPES;
    }

    /**
     * Model was originally defined in task settings, but it should
     * have been part of the service settings.
     *
     * If model or model_id are in the task settings map move
     * them to service settings ready for parsing
     *
     * @param taskSettings Task settings map
     * @param serviceSettings Service settings map
     */
    static void moveModelFromTaskToServiceSettings(Map<String, Object> taskSettings, Map<String, Object> serviceSettings) {
        if (serviceSettings.containsKey(MODEL_ID)) {
            return;
        }

        final String OLD_MODEL_ID_FIELD = "model";
        var oldModelId = taskSettings.remove(OLD_MODEL_ID_FIELD);
        if (oldModelId != null) {
            serviceSettings.put(MODEL_ID, oldModelId);
        } else {
            var modelId = taskSettings.remove(MODEL_ID);
            serviceSettings.put(MODEL_ID, modelId);
        }
    }

    public static class Configuration {
        public static InferenceServiceConfiguration get() {
            return configuration.getOrCompute();
        }

        private static final LazyInitializable<InferenceServiceConfiguration, RuntimeException> configuration = new LazyInitializable<>(
            () -> {
                var configurationMap = new HashMap<String, SettingsConfiguration>();

                configurationMap.put(
                    MODEL_ID,
                    new SettingsConfiguration.Builder().setDescription("The name of the model to use for the inference task.")
                        .setLabel("Model ID")
                        .setRequired(true)
                        .setSensitive(false)
                        .setUpdatable(false)
                        .setType(SettingsConfigurationFieldType.STRING)
                        .build()
                );

                configurationMap.put(
                    ORGANIZATION,
                    new SettingsConfiguration.Builder().setDescription("The unique identifier of your organization.")
                        .setLabel("Organization ID")
                        .setRequired(false)
                        .setSensitive(false)
                        .setUpdatable(false)
                        .setType(SettingsConfigurationFieldType.STRING)
                        .build()
                );

                configurationMap.put(
                    URL,
                    new SettingsConfiguration.Builder().setDefaultValue("https://api.openai.com/v1/chat/completions")
                        .setDescription(
                            "The OpenAI API endpoint URL. For more information on the URL, refer to the "
                                + "https://platform.openai.com/docs/api-reference."
                        )
                        .setLabel("URL")
                        .setRequired(true)
                        .setSensitive(false)
                        .setUpdatable(false)
                        .setType(SettingsConfigurationFieldType.STRING)
                        .build()
                );

                configurationMap.putAll(
                    DefaultSecretSettings.toSettingsConfigurationWithDescription(
                        "The OpenAI API authentication key. For more details about generating OpenAI API keys, "
                            + "refer to the https://platform.openai.com/account/api-keys."
                    )
                );
                configurationMap.putAll(
                    RateLimitSettings.toSettingsConfigurationWithDescription(
                        "Default number of requests allowed per minute. For text_embedding is 3000. For completion is 500."
                    )
                );

<<<<<<< HEAD
                return new InferenceServiceConfiguration.Builder().setProvider(NAME)
                    .setTaskTypes(SUPPORTED_TASK_TYPES_FOR_EXTERNAL_CONFIGURATION.stream().map(t -> {
                        Map<String, SettingsConfiguration> taskSettingsConfig;
                        switch (t) {
                            case TEXT_EMBEDDING -> taskSettingsConfig = OpenAiEmbeddingsModel.Configuration.get();
                            case COMPLETION -> taskSettingsConfig = OpenAiChatCompletionModel.Configuration.get();
                            default -> taskSettingsConfig = EmptySettingsConfiguration.get();
                        }
                        return new TaskSettingsConfiguration.Builder().setTaskType(t).setConfiguration(taskSettingsConfig).build();
                    }).toList())
                    .setConfiguration(configurationMap)
=======
                return new InferenceServiceConfiguration.Builder().setService(NAME)
                    .setName(SERVICE_NAME)
                    .setTaskTypes(supportedTaskTypes)
                    .setConfigurations(configurationMap)
>>>>>>> 82b1f2a2
                    .build();
            }
        );
    }
}<|MERGE_RESOLUTION|>--- conflicted
+++ resolved
@@ -68,9 +68,10 @@
 import static org.elasticsearch.xpack.inference.services.openai.OpenAiServiceFields.ORGANIZATION;
 
 public class OpenAiService extends SenderService {
+
     public static final String NAME = "openai";
-
-<<<<<<< HEAD
+    private static final String SERVICE_NAME = "OpenAI";
+
     private static final EnumSet<TaskType> SUPPORTED_STREAMING_TASK_TYPES = EnumSet.of(TaskType.COMPLETION, TaskType.ANY);
     // This is a temporary field that is modified by the feature flag to include the CHAT_COMPLETION task type
     // once we remove the feature flag we should remove this field too
@@ -87,10 +88,6 @@
             SUPPORTED_TASK_TYPES.add(TaskType.CHAT_COMPLETION);
         }
     }
-=======
-    private static final String SERVICE_NAME = "OpenAI";
-    private static final EnumSet<TaskType> supportedTaskTypes = EnumSet.of(TaskType.TEXT_EMBEDDING, TaskType.COMPLETION);
->>>>>>> 82b1f2a2
 
     public OpenAiService(HttpRequestSender.Factory factory, ServiceComponents serviceComponents) {
         super(factory, serviceComponents);
@@ -467,24 +464,10 @@
                     )
                 );
 
-<<<<<<< HEAD
-                return new InferenceServiceConfiguration.Builder().setProvider(NAME)
-                    .setTaskTypes(SUPPORTED_TASK_TYPES_FOR_EXTERNAL_CONFIGURATION.stream().map(t -> {
-                        Map<String, SettingsConfiguration> taskSettingsConfig;
-                        switch (t) {
-                            case TEXT_EMBEDDING -> taskSettingsConfig = OpenAiEmbeddingsModel.Configuration.get();
-                            case COMPLETION -> taskSettingsConfig = OpenAiChatCompletionModel.Configuration.get();
-                            default -> taskSettingsConfig = EmptySettingsConfiguration.get();
-                        }
-                        return new TaskSettingsConfiguration.Builder().setTaskType(t).setConfiguration(taskSettingsConfig).build();
-                    }).toList())
-                    .setConfiguration(configurationMap)
-=======
                 return new InferenceServiceConfiguration.Builder().setService(NAME)
                     .setName(SERVICE_NAME)
-                    .setTaskTypes(supportedTaskTypes)
+                    .setTaskTypes(SUPPORTED_TASK_TYPES_FOR_EXTERNAL_CONFIGURATION)
                     .setConfigurations(configurationMap)
->>>>>>> 82b1f2a2
                     .build();
             }
         );
