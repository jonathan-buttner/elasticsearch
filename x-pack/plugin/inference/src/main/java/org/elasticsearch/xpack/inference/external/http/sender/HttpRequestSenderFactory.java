--- conflicted
+++ resolved
@@ -58,10 +58,7 @@
      * A class for providing a more friendly interface for sending an {@link HttpUriRequest}. This leverages the queuing logic for sending
      * a request.
      */
-<<<<<<< HEAD
     public static final class HttpRequestSender implements Sender {
-=======
-    public static final class HttpRequestSender implements Closeable {
         private static final Logger logger = LogManager.getLogger(HttpRequestSender.class);
 
         /**
@@ -76,7 +73,6 @@
             Setting.Property.Dynamic
         );
 
->>>>>>> 65f91cfa
         private final ThreadPool threadPool;
         private final HttpClientManager manager;
         private final HttpRequestExecutorService service;
