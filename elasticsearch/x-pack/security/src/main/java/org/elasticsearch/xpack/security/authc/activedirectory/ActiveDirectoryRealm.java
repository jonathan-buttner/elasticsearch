--- conflicted
+++ resolved
@@ -20,33 +20,12 @@
     public static final String TYPE = "active_directory";
 
     public ActiveDirectoryRealm(RealmConfig config, ResourceWatcherService watcherService, ClientSSLService clientSSLService) {
-        this(config, new ActiveDirectorySessionFactory(config, clientSSLService).init(),
+        this(config, new ActiveDirectorySessionFactory(config, clientSSLService),
              new DnRoleMapper(TYPE, config, watcherService, null));
     }
 
-<<<<<<< HEAD
     // pkg private for tests
     ActiveDirectoryRealm(RealmConfig config, SessionFactory sessionFactory, DnRoleMapper roleMapper) {
         super(TYPE, config, sessionFactory, roleMapper);
-=======
-    public static class Factory extends AbstractLdapRealm.Factory<ActiveDirectoryRealm> {
-
-        private final ResourceWatcherService watcherService;
-        private final ClientSSLService clientSSLService;
-
-        @Inject
-        public Factory(ResourceWatcherService watcherService, ClientSSLService clientSSLService) {
-            super(ActiveDirectoryRealm.TYPE);
-            this.watcherService = watcherService;
-            this.clientSSLService = clientSSLService;
-        }
-
-        @Override
-        public ActiveDirectoryRealm create(RealmConfig config) {
-            ActiveDirectorySessionFactory connectionFactory = new ActiveDirectorySessionFactory(config, clientSSLService);
-            DnRoleMapper roleMapper = new DnRoleMapper(TYPE, config, watcherService, null);
-            return new ActiveDirectoryRealm(config, connectionFactory, roleMapper);
-        }
->>>>>>> 2de185ac
     }
 }